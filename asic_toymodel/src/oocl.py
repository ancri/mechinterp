"""
Test OOCL.

Vocabulary is going to be:
[0, 1, 2, 3, ..., mod - 1] -- first n=mod tokens, "originals"
U
[mod, mod + 1, ... 2 * mod - 1] -- next n=mod tokens, "aliases" of originals
[equal, true, false, define] -- next 4 tokens

total of 2 * mod + 4 tokens

there are 2 phases of training:
1. train on originals. save model model_original
2. train on linkages + aliases. test unseen aliases

TODO: give definitions in both orders (original, alias) and (alias, original)
"""


import logging
import torch
import wandb
from transformer_lens import HookedTransformer, HookedTransformerConfig
from dataclasses import dataclass, asdict
import numpy as np
import time
import os
from tqdm.auto import tqdm
from dotenv import load_dotenv
from pathlib import Path
import itertools
import sys
sys.path.insert(0, str(Path(__file__).parent.parent))
from src.truth_lies import get_device, loss_fn_z


@dataclass
class DataParams:
    mod: int = 109
    operation: str = "ssq"


@dataclass
class Tokens:
    # diffs from nv
    true: int = 1
    false: int = 2
    equal: int = 0
    define: int = 3


@dataclass
class TrainParams:
    n_steps: int = int(1e8)
    batch_size: int = 2**7
    lr: float = 1e-3
    wd: float = 0.1
    betas: tuple = (0.9, 0.98)
    max_grad_norm: float = 1.0
    warm_up_steps: int = 1000
    save_every: int = 1000  # save every this many steps
    early_stop_valid_loss: float = 1e-5
    n_steps_epoch: int = 100  # validate / log once every this many steps
    k_p1: float = 1.0
    k_p2: float = 1.0
    k_ln: float = 1.0


default_transformer_config = dict(
    d_vocab=512,
    n_layers=2,
    d_model=2**7,
    d_head=2**7,
    n_heads=4,
    d_mlp=2**8,
    n_ctx=5,
    act_fn="relu",  # gelu?
    normalization_type="LN",
    attn_only=True,
)


def loss_fn_linkages(logits, tokens):
    # only compare the z position i.e. index 4: [T/F | x | y | = | z]
    # logit shape: [batch, pos, vocab]
    # token shape: [batch, pos]
    logits = logits[:, 3].unsqueeze(1)
    tokens = tokens[:, 4].unsqueeze(1)
    log_probs = logits.log_softmax(-1)
    correct_log_probs = log_probs.gather(-1, tokens[..., None])[..., 0]
    return -correct_log_probs.mean()


def make_tbl_mask(mod=17, method="sum", frac_held_out=0.05):
    tbl_vv = torch.empty((mod, mod), dtype=torch.long)
    nv = mod
    for v0 in range(nv):
        for v1 in range(v0, nv):
            if method == "sum":
                tbl_vv[v0, v1] = (v0 + v1) % mod
                tbl_vv[v1, v0] = tbl_vv[v0, v1]
            elif method == "ssq":
                tbl_vv[v0, v1] = (v0**2 + v1**2) % mod
                tbl_vv[v1, v0] = tbl_vv[v0, v1]
            else:
                raise ValueError(f"Unknown method {method}")
    train_vv = torch.randperm(nv * nv).reshape(nv, nv) > (frac_held_out * nv * nv)
    valid_vv = ~train_vv
    assert torch.equal((train_vv & valid_vv).any(), torch.tensor(False))  # train and valid are distinct
    x_vv = torch.arange(nv).repeat(nv, 1).T
    y_vv = torch.arange(nv).repeat(nv, 1)
    return x_vv, y_vv, tbl_vv, train_vv, valid_vv


def make_data(batch_size, x_vv, y_vv, z_vv, m_vv, seed=1337):
    """Sample only where m_vv is True.
    """
    # torch.manual_seed(seed)
    nv = x_vv.shape[0]
    nb = batch_size
    nV = nv * nv
    x_V = x_vv.reshape(nV)
    y_V = y_vv.reshape(nV)
    z_V = z_vv.reshape(nV)
    m_V = m_vv.reshape(nV)
    nM = m_V.sum().item()
    while True:
        # generate a batch of data of shape [batch_size, 5]
        # each datapoint looks like: t | x | y | = | z
        x_bt = torch.empty((nb, 5), dtype=torch.long)
        i = torch.where(m_V)[0][torch.randint(0, nM, (nb,))]  # choose only masked elements
        assert torch.equal(m_V[i].all(), torch.tensor(True))  # ensure they are masked
        x_bt[:, 0] = 2 * nv + Tokens.true   # redundant prefix
        x_bt[:, 1] = x_V[i]             # x
        x_bt[:, 2] = y_V[i]             # y
        x_bt[:, 3] = 2 * nv + Tokens.equal  # equal sign
        x_bt[:, 4] = z_V[i]             # z
        yield x_bt


def make_data_linkage(batch_size, mod):
    nv = mod
    nb = batch_size
    while True:
        # generate a batch of data of shape [batch_size, 5]
        # each datapoint looks like: d | d | x | = | y
        # where d is define tag, x and y are from the original and aliases groups
        i = torch.randint(0, nv, (nb,))
        x_bt = torch.empty((nb, 5), dtype=torch.long)
        x_bt[:, :2] = 2 * nv + Tokens.define  # define, define
        x_bt[:, 2] = i                        # x
        x_bt[:, 3] = 2 * nv + Tokens.equal    # equal sign
        x_bt[:, 4] = nv + i                   # y
        yield x_bt


def train_phase1(model, train_loader, valid_loader, nsteps, lr, betas, max_grad_norm, wd, **kwargs):
    model.train()
    optimizer = torch.optim.AdamW(model.parameters(), lr=lr, betas=betas, weight_decay=wd)
    warm_up_steps = kwargs.get("warm_up_steps", 1000)
    scheduler = torch.optim.lr_scheduler.LambdaLR(optimizer, lambda i: min(i / warm_up_steps, 1.0))
    losses = []
    # for epoch in tqdm(range(nsteps_true), desc="Epoch Tru"):
    for epoch in range(nsteps):
        # tokens = next(train_loader_tru)
        tokens = next(train_loader)
        tokens = tokens.to(DEVICE)
        logits = model(tokens)
        loss = loss_fn_z(logits, tokens)
        loss.backward()
        if max_grad_norm is not None:
            torch.nn.utils.clip_grad_norm_(model.parameters(), max_grad_norm)
        optimizer.step()
        optimizer.zero_grad()
        scheduler.step()
        losses.append(loss.item())
        step_epoch = kwargs.get("n_steps_epoch", 100)
        if (epoch > 0) & (epoch % step_epoch == 0):
            # validation is unseen data
            losses = losses[-step_epoch:]
            train_loss = np.mean(losses)
            model.eval()
            with torch.no_grad():
                # logging.info(tokens)
                tokens = next(valid_loader)
                tokens = tokens.to(DEVICE)
                logits = model(tokens)
                loss = loss_fn_z(logits, tokens,)
                valid_loss = loss.item()
                lr_curr = scheduler.get_last_lr()[0]
                # lr_curr = lr
                logging.info(
                    f"Epoch: {epoch}, "
                    f"train_loss: {train_loss:.5f}, "
                    f"valid_loss: {valid_loss:.5f}, "
                    f"lr: {lr_curr:.5f}",
                )
                wandb.log({
                    "train/loss": train_loss,
                    "valid/loss": valid_loss,
                    "learning_rate": lr_curr,
                })

            # potentially save model
            save_every = kwargs.get("save_every", None)
            model_name = kwargs.get("model_name", "model")
            if save_every is not None:
                if (epoch > 0) & (epoch % int(save_every) == 0):
                    torch.save(model.state_dict(), os.path.join(dir_models, f"{model_name}_{epoch:010}.pt"))
            early_stop_valid_loss = kwargs.get("early_stop_valid_loss", None)
            if early_stop_valid_loss is not None and valid_loss < early_stop_valid_loss:
                logging.info(f"Early stopping due to valid loss limit of {early_stop_valid_loss} at epoch {epoch}")
                break
            model.train()


def train_phase2(
        model, 
        train_loader_p1, train_loader_p2, 
        valid_loader_p1, valid_loader_p2, 
        loader_linkages, 
        nsteps, lr, betas, max_grad_norm, wd,
        **kwargs,
        ):
    model.train()
    optimizer = torch.optim.AdamW(model.parameters(), lr=lr, betas=betas, weight_decay=wd)
    warm_up_steps = kwargs.get("warm_up_steps", 1000)
    scheduler = torch.optim.lr_scheduler.LambdaLR(optimizer, lambda i: min(i / warm_up_steps, 1.0))
    losses_binop_p1, losses_binop_p2, losses_linkages = [], [], []
<<<<<<< HEAD
    k_p1 = kwargs.get("k_p1")
    k_p2 = kwargs.get("k_p2")
    k_ln = kwargs.get("k_ln")
=======
    # for epoch in tqdm(range(nsteps_true), desc="Epoch Tru"):
>>>>>>> 7bd6882f
    for epoch in range(nsteps):
        # tokens = next(train_loader_tru)
        tokens_binop_p1 = next(train_loader_p1).to(DEVICE)
        tokens_binop_p2 = next(train_loader_p2).to(DEVICE)
        tokens_linkages = next(loader_linkages).to(DEVICE)
        logits_binop_p1 = model(tokens_binop_p1)
        logits_binop_p2 = model(tokens_binop_p2)
        logits_linkages = model(tokens_linkages)
        loss_binop_p1 = loss_fn_z(logits_binop_p1, tokens_binop_p1)
        loss_binop_p2 = loss_fn_z(logits_binop_p2, tokens_binop_p2)
        loss_linkages = loss_fn_linkages(logits_linkages, tokens_linkages)
        loss = k_p1 * loss_binop_p1 + k_p2 * loss_binop_p2 + k_ln * loss_linkages
        loss.backward()
        if max_grad_norm is not None:
            torch.nn.utils.clip_grad_norm_(model.parameters(), max_grad_norm)
        optimizer.step()
        optimizer.zero_grad()
        scheduler.step()
        losses_binop_p1.append(loss_binop_p1.item())
        losses_binop_p2.append(loss_binop_p2.item())
        losses_linkages.append(loss_linkages.item())
        step_epoch = kwargs.get("n_steps_epoch", 100)
        if (epoch > 0) & (epoch % step_epoch == 0):
            # validation is unseen data
            losses_binop_p1 = losses_binop_p1[-step_epoch:]
            losses_binop_p2 = losses_binop_p2[-step_epoch:]
            losses_linkages = losses_linkages[-step_epoch:]
            train_loss_binop_p1 = np.mean(losses_binop_p1)
            train_loss_binop_p2 = np.mean(losses_binop_p2)
            train_loss_linkages = np.mean(losses_linkages)
            model.eval()
            with torch.no_grad():
                # logging.info(tokens)
                tokens_binop_p1 = next(valid_loader_p1).to(DEVICE)
                tokens_binop_p2 = next(valid_loader_p2).to(DEVICE)
                # tokens_linkages = next(loader_linkages).to(DEVICE)
                logits_p1 = model(tokens_binop_p1)
                logits_p2 = model(tokens_binop_p2)
                loss_binop_p1 = loss_fn_z(logits_p1, tokens_binop_p1,)
                loss_binop_p2 = loss_fn_z(logits_p2, tokens_binop_p2,)
                # loss_linkages = loss_fn_linkages(logits_linkages, tokens_linkages)
                valid_loss_binop_p1 = loss_binop_p1.item()
                valid_loss_binop_p2 = loss_binop_p2.item()
                lr_curr = scheduler.get_last_lr()[0]
                logging.info(
                    f"Epoch: {epoch}, "
                    f"train_loss_binop_p1: {train_loss_binop_p1:.5f}, "
                    f"train_loss_binop_p2: {train_loss_binop_p2:.5f}, "
                    f"train_loss_linkages: {train_loss_linkages:.5f}, "
                    f"valid_loss_binop_p1: {valid_loss_binop_p1:.5f}, "
                    f"valid_loss_binop_p2: {valid_loss_binop_p2:.5f}, "
                    f"lr: {lr_curr:.5f}",
                )
                wandb.log({
                    "train/loss_binop_p1": train_loss_binop_p1,
                    "train/loss_binop_p2": train_loss_binop_p2,
                    "train/loss_linkages": train_loss_linkages,
                    "valid/loss_binop_p1": valid_loss_binop_p1,
                    "valid/loss_binop_p2": valid_loss_binop_p2,
                    "learning_rate": lr_curr,
                })

            # potentially save model
            save_every = kwargs.get("save_every", None)
            model_name = kwargs.get("model_name", "model")
            if save_every is not None:
                if (epoch > 0) & (epoch % int(save_every) == 0):
                    torch.save(model.state_dict(), os.path.join(dir_models, f"{model_name}_{epoch:010}.pt"))
            early_stop_valid_loss = kwargs.get("early_stop_valid_loss", None)
            # if early_stop_valid_loss is not None and valid_loss < early_stop_valid_loss:
            #     logging.info(f"Early stopping due to valid loss limit of {early_stop_valid_loss} at epoch {epoch}")
            #     break
            model.train()


if __name__ == "__main__":
    logging.basicConfig(level=logging.INFO)
    DEVICE = get_device()
    logging.info(f"using device: {DEVICE}")
    torch.set_default_device(DEVICE)

    data_params = DataParams()
    tokens = Tokens()
    transformer_config = default_transformer_config
    transformer_config.update(dict(
        d_vocab=2 * data_params.mod + 4,  # originals, aliases, and 4 special tokens: end, random, not-random, define
    ))
    train_params = TrainParams()

    # load wandb
    assert load_dotenv()
    wandb.login(key=os.getenv("WANDB_API_KEY"))

    # prep model saving directory
    dir_models = "models/transformers/"  # save models here
    Path(dir_models).mkdir(exist_ok=True, parents=True)

    cfg = HookedTransformerConfig(**transformer_config)
    # model.load_state_dict(torch.load(os.path.join(dir_models, "interrupted.pt")))
    frac_held_out_phase1 = 0.10
    for frac_held_out_phase2 in [0.75]:
        x_vv, y_vv, z_vv, train_vv, valid_vv = make_tbl_mask(
            mod=data_params.mod, method=data_params.operation, frac_held_out=frac_held_out_phase1,
        )
        x_vv, y_vv, z_vv, train2_vv, valid2_vv = make_tbl_mask(
            mod=data_params.mod, method=data_params.operation, frac_held_out=frac_held_out_phase2,
        )

        logging.info(
            f"dataset has "
            f"{train_vv.sum().item()} training examples and "
            f"{valid_vv.sum().item()} validation examples."
        )
        model = HookedTransformer(cfg)
        name = (
            f"oocl_{data_params.operation}_{data_params.mod}_"
            f"{round(frac_held_out_phase1, 2)}_{round(frac_held_out_phase2, 2)}_"
            f"{round(train_params.k_p1, 1)}_{round(train_params.k_p2, 1)}_{round(train_params.k_ln, 1)}"
            )
        logging.info(f"model / run named: {name}")
        train_loader_phase1 = make_data(train_params.batch_size, x_vv, y_vv, z_vv, train_vv)
        valid_loader_phase1 = make_data(train_params.batch_size, x_vv, y_vv, z_vv, valid_vv)

        x2_vv = x_vv + data_params.mod
        y2_vv = y_vv + data_params.mod
        z2_vv = z_vv + data_params.mod
        train_loader_phase2 = make_data(train_params.batch_size, x2_vv, y2_vv, z2_vv, train2_vv)
        valid_loader_phase2 = make_data(train_params.batch_size, x2_vv, y2_vv, z2_vv, valid2_vv)

        loader_linkages = make_data_linkage(train_params.batch_size, data_params.mod)

        wandb.init(
            # set the wandb project where this run will be logged
            project="oocl",
            entity=os.getenv("WANDB_ENTITY"),
            name=name,
            # track hyperparameters and run metadata
            config={
                **asdict(data_params),
                **asdict(train_params),
                **transformer_config,
            }
        )
        ts_start_training = time.time()
        # try:
        #     train_phase1(
        #         model, train_loader_phase1, valid_loader_phase1, train_params.n_steps, model_name=f"{name}_phase1",
        #         **asdict(train_params), **asdict(data_params),
        #     )
        # except KeyboardInterrupt:
        #     torch.save(model.state_dict(), os.path.join(dir_models, "phase1_interrupted.pt"))
        #     #  do not wandb.finish() on purpose
        #     raise KeyboardInterrupt
        try:
            train_phase2(
                model, 
                train_loader_phase1, train_loader_phase2, 
                valid_loader_phase1, valid_loader_phase2, 
                loader_linkages, 
                train_params.n_steps, model_name=f"{name}_phase2",
                **asdict(train_params), **asdict(data_params),
            )
        except KeyboardInterrupt:
            torch.save(model.state_dict(), os.path.join(dir_models, "phase2_interrupted.pt"))
            #  do not wandb.finish() on purpose
            raise KeyboardInterrupt
        ts_finish_training = time.time()
        logging.info(f"training n_layers={model.cfg.n_layers} took {(ts_finish_training - ts_start_training)//60} minutes")
        torch.save(model.state_dict(), os.path.join(dir_models, name + ".pt"))
        wandb.finish()<|MERGE_RESOLUTION|>--- conflicted
+++ resolved
@@ -227,13 +227,10 @@
     warm_up_steps = kwargs.get("warm_up_steps", 1000)
     scheduler = torch.optim.lr_scheduler.LambdaLR(optimizer, lambda i: min(i / warm_up_steps, 1.0))
     losses_binop_p1, losses_binop_p2, losses_linkages = [], [], []
-<<<<<<< HEAD
+
     k_p1 = kwargs.get("k_p1")
     k_p2 = kwargs.get("k_p2")
     k_ln = kwargs.get("k_ln")
-=======
-    # for epoch in tqdm(range(nsteps_true), desc="Epoch Tru"):
->>>>>>> 7bd6882f
     for epoch in range(nsteps):
         # tokens = next(train_loader_tru)
         tokens_binop_p1 = next(train_loader_p1).to(DEVICE)
